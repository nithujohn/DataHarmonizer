--- conflicted
+++ resolved
@@ -26,10 +26,10 @@
     font-weight: bold;
 }
 
-<<<<<<< HEAD
 .invalid-cell {
     background-color: red !important;
-=======
+}
+
 /* table.htCore happens in multiple places so have to exclude .handsontableInputHolder etc. */
 div#grid > div:not(.handsontableInputHolder) table.htCore tbody > tr:nth-child(1) > td {
 	height:52px;
@@ -73,5 +73,4 @@
 	padding:5px;
 	border-bottom: 2px solid grey;
 
->>>>>>> fcfe576d
 }