
/**
 * Download secondary headers and grid data.
 * @param {String} baseName Basename of downloaded file.
 * @param {Object} hot Handonstable grid instance.
 * @param {Object} data See `data.js`.
 * @param {Object} xlsx SheetJS variable.
 */
var exportIRIDA = (baseName, hot, data, xlsx, fileType) => {
  // Create an export table with template's headers (2nd row) and remaining rows of data
  const matrix = [getFlatHeaders(data)[1], ...getTrimmedData(hot)];
  runBehindLoadingScreen(exportFile, [matrix, baseName, fileType, xlsx]);
};

var exportBioSample = (baseName, hot, data, xlsx, fileType) => {
  // Create an export table with template's headers (2nd row) and remaining rows of data
  const ExportHeaders = new Map([
    ['sample_name', []],
    ['bioproject_accession',[]],
    ['GISAID_accession',[]],
    ['collected_by', []],
    ['sequenced_by',       []],
    ['sample collection date',[]],

    ['geo_loc_name',
      [
        'geo_loc_name (country)',
        'geo_loc_name (province/territory)'
      ]
    ],
    ['organism',[]],
    ['isolate',[]],
    ['GISAID_virus_name',[]],
    ['purpose_of_sampling',[]],
    ['description',[]],
    ['isolation_source',     
      ['anatomical material','anatomical part','body product','environmental material','environmental site','collection device','collection method']],
    ['anatomical_material',    []],
    ['anatomical_part',[]],
    ['body_product',[]],
    ['environmental_material',[]],
    ['environmental_site',  []],
    ['collection_device',[]],
    ['collection_method',   []],
    ['lab_host',   []],
    ['passage_history',   []],
    ['passage_method',   []],
    ['host',   []],
    ['host_health_state',   []],
    ['host_disease_outcome',   []],
    ['host_disease',   []],
    ['host_age',   []],
    ['host_sex',   []],
    ['host_subject_id',   []],
    ['purpose_of_sequencing',   []],
    ['gene_name_1',   []],
    ['diagnostic_PCR_CT_value_1',   []],
    ['gene_name_2',   []],
    ['diagnostic_PCR_CT_value_2',   []], 
  ]);

  const sourceFields = getFields(data);
  const sourceFieldNameMap = getFieldNameMap(sourceFields);
  // Fills in the above mapping (or just set manually above) 
  getHeaderMap(ExportHeaders, sourceFields, 'BIOSAMPLE');

  // Copy headers to 1st row of new export table
  const outputMatrix = [[...ExportHeaders.keys()]];

  for (const inputRow of getTrimmedData(hot)) {
    const outputRow = [];
    for (const [headerName, sources] of ExportHeaders) {

      // Otherwise apply source (many to one) to target field transform:
      const value = getMappedField(headerName, inputRow, sources, sourceFields,sourceFieldNameMap, ':', 'BIOSAMPLE') 
      outputRow.push(value);
    }
    outputMatrix.push(outputRow);
  }

  runBehindLoadingScreen(exportFile, [outputMatrix, baseName, fileType, xlsx]);
};

/**
 * Download grid mapped to GISAID format.
 * CODE IS IDENTICAL COPY OF canada_covid19/export.js
 *
 * @param {String} baseName Basename of downloaded file.
 * @param {Object} hot Handonstable grid instance.
 * @param {Object} data See `data.js`.
 * @param {Object} xlsx SheetJS variable.
 */
var exportGISAID = (baseName, hot, data, xlsx, fileType) => {
  // ExportHeaders below is NOT a map. It is an array because it can happen,
  // as below with 'Address', that a column name appears two or more times.

  const ExportHeaders = [
    ['Submitter',               []], // submitter
    ['FASTA filename',          []], // fn
    ['Virus name',              []], // covv_virus_name
    ['Type',                    []], // covv_type
    ['Passage details/history', []], // covv_passage
    ['Collection date',         []], // covv_collection_date
    ['Location',                []], // covv_location
    ['Additional location information',[]], // covv_add_location
    ['Host',                    []], // covv_host
    ['Additional host information',[]], // covv_add_host_info
    ['Sampling Strategy',       []], // covv_sampling_strategy 
    ['Gender',                  []], // covv_gender
    ['Patient age',             []], // covv_patient_age
    ['Patient status',          []], // covv_patient_status
    ['Specimen source',         []], // covv_specimen
    ['Outbreak',                []], // covv_outbreak
    ['Last vaccinated',         []], // covv_last_vaccinated
    ['Treatment',               []], // covv_treatment
    ['Sequencing technology',   []], // covv_seq_technology
    ['Assembly method',         []], // covv_assembly_method
    ['Coverage',                []], // covv_coverage
    ['Originating lab',         []], // covv_orig_lab
    ['Address',                 []], // covv_orig_lab_addr
    ['Sample ID given by the sample provider',[]], // covv_provider_sample_id 
    ['Submitting lab',          []], // covv_subm_lab
    // Custom rule: 2nd address points to sequence submitter.
    ['Address',['sequence submitter contact address']], // covv_subm_lab_addr
    ['Sample ID given by the submitting laboratory',[]], // covv_subm_sample_id
    ['Authors',                 []] // covv_authors
  ];

// GISAID has new sampling_strategy field as of May 12, 2021
  const header_GISAID = ['submitter','fn','covv_virus_name','covv_type','covv_passage','covv_collection_date','covv_location','covv_add_location','covv_host','covv_add_host_info','covv_sampling_strategy','covv_gender','covv_patient_age','covv_patient_status','covv_specimen','covv_outbreak','covv_last_vaccinated','covv_treatment','covv_seq_technology','covv_assembly_method','covv_coverage','covv_orig_lab','covv_orig_lab_addr','covv_provider_sample_id','covv_subm_lab','covv_subm_lab_addr','covv_subm_sample_id','covv_authors'];



  const sourceFields = getFields(data);
  const sourceFieldNameMap = getFieldNameMap(sourceFields);
  getHeaderMap(ExportHeaders, sourceFields, 'GISAID');

  // Create an export table with target format's headers and remaining rows of data
  const outputMatrix = [Array.from(ExportHeaders, x => x[0])];
  for (const inputRow of getTrimmedData(hot)) {
    const outputRow = [];
    for (const [headerIndex, headerItem] of ExportHeaders.entries()) {
      const headerName = ExportHeaders[headerIndex][0];
      const sources =    ExportHeaders[headerIndex][1];

      if (headerName === 'Type') {
        // Assign constant value and do next field.
        outputRow.push('betacoronavirus');
        continue;
      }

      const mappedCell = [];

      // Amalgamate values of all sources for given headerIndex field.
      for (const mappedFieldName of sources) {
        let sourceFieldIndex = sourceFieldNameMap[mappedFieldName];
        let mappedCellVal = inputRow[sourceFieldIndex];
        if (!mappedCellVal) continue;

        // Only map specimen processing if it is "virus passage"
        const field = sourceFields[sourceFieldIndex]
        const standardizedCellVal = mappedCellVal.toLowerCase().trim();

        if (field.fieldName === 'specimen processing') {
          // Specimen processing is a multi-select field
          const standardizedCellValArr = standardizedCellVal.split(';');
          if (!standardizedCellValArr.includes('virus passage')) continue;
          // We only want to map "virus passage"
          mappedCellVal = 'Virus passage';
        }

        // All null values should be converted to "Unknown"
        if (field.dataStatus) {
          const standardizedDataStatus =
              field.dataStatus.map(val => val.toLowerCase().trim());
          if (standardizedDataStatus.includes(standardizedCellVal)) {
            // Don't push "Unknown" to fields with multi, concat mapped values
            if (sources.length > 1) continue;

            mappedCellVal = 'Unknown';
          }
        }

        // Add 'passage number ' prefix to number.
        if (field.fieldName === 'passage number') {
          mappedCellVal = 'passage number ' + mappedCellVal;
        }

        mappedCell.push(mappedCellVal);
      }
      if (headerName === 'Assembly method')
        outputRow.push(mappedCell.join(':'))
      else
        outputRow.push(mappedCell.join(';'))
    }
    outputMatrix.push(outputRow);
  }

  // Insert header fields into top row of export file
  outputMatrix.splice(0, 0, header_GISAID);

  runBehindLoadingScreen(exportFile, [outputMatrix, baseName, fileType, xlsx]);
};

/**
 * Download grid mapped to CNPHI LaSER format.
 * @param {String} baseName Basename of downloaded file.
 * @param {Object} hot Handonstable grid instance.
 * @param {Object} data See `data.js`.
 * @param {Object} xlsx SheetJS variable.
 */
var exportLASER = (baseName, hot, data, xlsx, fileType) => {
  const ExportHeaders = new Map([
    ['Primary Specimen ID', []],
    ['Related Specimen ID|Related Specimen Relationship Type',[]],
    ['BioProject Accession',[]],
    ['BioSample Accession', []],
    ['SRA Accession',       []],

    // Feb 17, 20201
    ['GenBank Accession',   []],        
    ['GISAID Accession (if known)',   []],
    ['Lab Name',   []],

    ['Patient Sample Collected Date',[]],

    // Feb 17, 20201: WAS "Patient Sample Collected Date precision"
    ['Precision of date collected',[]], 

    ['Patient Country',     []],
    ['Patient Province',    []],
    ['Patient City',        []], // Feb 17, 20201
    ['GISAID Virus Name',   []],
    ['Pathogen',            []], //'SARS-CoV-2'],
    ['Reason for Sampling', []],
    ['Details on the Reason for Sampling', []], // Feb 17, 20201
    ['Test Requested',      []], //'CanCOGeN Next Generation Sequencing (NGS)'],
    ['Specimen Type',       []],
    ['Anatomical Material', []],
    ['Anatomical Site',     []],
    ['Body Product',        []],
    ['Environmental Material',[]], 
    ['Environmental Site',  []],
    ['Specimen Collection Matrix',[]],
    ['Collection Method',   []],
    ['Animal Type',         []],
    ['Specimen Source',     []],
    ['Host Health State',   []],
    ['Host Health State Details',[]],
    ['Host Disease',        []],
    ['Patient Age',         []],
    ['Age Units',           []],
    ['Host Age Category',   []],
    ['Patient Sex',         []],
    ['Symptoms Onset Date', []],
    ['Symptoms',            []],
    ['Patient Symptomatic', []],
    ['Country of Travel|Province of Travel|City of Travel|Travel start date|Travel End Date',
      [
        'destination of most recent travel (country)',
        'destination of most recent travel (state/province/territory)',
        'destination of most recent travel (city)',
        'most recent travel departure date',
        'most recent travel return date'
      ]
    ],
    ['Patient Travelled',[]],
    ['Exposure Event',[]],

    ['Sequencing Centre',[]],
    ['prior_SARS-CoV-2_antiviral_treatment',[]],
    ['Reason for Sequencing',[]], 
    ['Details on the Reason for Sequencing',[]], 
    ['Sequencing Instrument',[]], 
    ['Sequencing Protocol Name',[]], 
    ['consensus sequence',[]], 
    ['Bioinformatics Protocol',[]],
    ['Gene Target 1',[]],
    ['Gene Target 1 CT Value',[]],
    ['Gene Target 2',[]],
    ['Gene Target 2 CT Value',[]],
    ['Gene Target 3',[]],
    ['Gene Target 3 CT Value',[]],
    ['Authors',[]],
    ['Additional Comments',[]]
  ]);

  const sourceFields = getFields(data);
  const sourceFieldNameMap = getFieldNameMap(sourceFields);
  // Fills in the above mapping (or just set manually above) 
  getHeaderMap(ExportHeaders, sourceFields, 'CNPHI');

  // Copy headers to 1st row of new export table
  const outputMatrix = [[...ExportHeaders.keys()]];

  for (const inputRow of getTrimmedData(hot)) {
    const outputRow = [];
    for (const [headerName, sources] of ExportHeaders) {

      if (headerName === 'Test Requested') {
        // Assign constant value.
        outputRow.push('CanCOGeN Next Generation Sequencing (NGS)');
        continue;
      }

      if (headerName === 'Pathogen') {
        // Assign constant value.
        outputRow.push('SARS-CoV-2');
        continue;
      }
      
      // yes/no calculated field
      if (headerName === 'Patient Symptomatic') {
        // Note: if this field eventually gets null values, then must do 
        // field.dataStatus check.
        const value = inputRow[sourceFieldNameMap['signs and symptoms']] || '';
        outputRow.push( value ? 'yes' : 'no' );
        continue;
      }

      // Change in delimiter
      if (headerName === 'Symptoms') {
        const value = inputRow[sourceFieldNameMap['signs and symptoms']] || '';
        outputRow.push(value.replace(/;/g,'~') );
        continue;
      }

      // Handle granularity of "Patient Sample Collected Date"
      // by looking at year or month in "Precision of date collected"
      if (headerName === 'Patient Sample Collected Date') {
        const value = inputRow[sourceFieldNameMap['sample collection date']] || '';
        const date_unit = inputRow[sourceFieldNameMap['sample collection date precision']];

        outputRow.push(setDateChange(date_unit, value, '01'));
        continue;
      }

      // yes/no field calculated from long conglomerated travel fields +
      // travel history
      if (headerName === 'Patient Travelled') {
        // as above for field.dataStatus check.
        const travel_field = 'Country of Travel|Province of Travel|City of Travel|Travel start date|Travel End Date';
        const travel_index = outputMatrix[0].indexOf(travel_field);
        // Look for any content besides bar separators        
        let travelled = outputRow[travel_index].replace(/\|/g,'').length > 0;
        const travel_history = inputRow[sourceFieldNameMap['travel history']];
        travelled = travelled || (travel_history && travel_history.length > 0);
        outputRow.push( travelled ? 'yes' : 'no' );
        continue;
      }

      // Can't accept 'Human' for 'Animal Type' value.
      if (headerName === 'Animal Type') {
        let value = inputRow[sourceFieldNameMap['host (common name)']];
        if (value === 'Human') {
          value = null;
        }
        outputRow.push(value); //
        continue;
      }

      // A complicated rule about what is stored in 'Specimen Source'
      if (headerName === 'Specimen Source') {
        let cellValue = '';
        for (const fieldName of [
          'host (scientific name)', 
          'host (common name)', 
          'environmental material', 
          'environmental site']
          ) {
          const field = sourceFields[sourceFieldNameMap[fieldName]];
          const value = inputRow[sourceFieldNameMap[fieldName]];

          // Ignore all null value types
          if (!value || field.dataStatus.indexOf(value) >= 0) {
            continue;
          }
          if (fieldName === 'host (scientific name)' || fieldName === 'host (common name)') {
            if (value === 'Homo sapiens' || value === 'Human')
              cellValue = 'Human'
            else
              cellValue = 'Animal'
            break;
          }
          if (fieldName === 'environmental material' || fieldName === 'environmental site') {
              cellValue = 'Environmental'
            break;
          }
        }
        outputRow.push(cellValue);
        continue;
      }

      // Otherwise apply source (many to one) to target field transform:
      const value = getMappedField(headerName, inputRow, sources, sourceFields, sourceFieldNameMap, '|', 'LASER') 
      outputRow.push(value);
    }
    outputMatrix.push(outputRow);
  }

  runBehindLoadingScreen(exportFile, [outputMatrix, baseName, fileType, xlsx]);
};


/**
 * Download grid mapped to NML_LIMS format.
 * @param {String} baseName Basename of downloaded file.
 * @param {Object} hot Handonstable grid instance.
 * @param {Object} data See `data.js`.
 * @param {Object} xlsx SheetJS variable.
 */
var exportNML_LIMS = (baseName, hot, data, xlsx, fileType) => {
  // A full export table field list enables ordering of these fields in export
  // output, rather than having them ordered by template column occurance.
  // These are the minimal fields required here, since the remaining fields
  // mentioned in data.js are added to ExportHeaders.  However these fields 
  // aren't ordered nicely on their own, so we include the manual full list.
  /*
  const ExportHeaders = new Map([
    ['PH_SPECIMEN_SOURCE',      []], // Calculated field (not in import)
    ['VE_SYMP_AVAIL',           []]  // Calculated field (not in import)
  ]);
  */

  const ExportHeaders = new Map([
    ['VD_LAB_NUMBER',           []],
    ['TEXT_ID',                 []],
    ['PH_BIOPROJECT_ACCESSION', []],
    ['PH_BIOSAMPLE_ACCESSION',  []],
    ['PH_SRA_ACCESSION',        []],
    ['SUBMISSIONS - GISAID Accession ID', []],

    ['PH_SEQUENCING_CENTRE',    []],        
    ['HC_COLLECT_DATE',         []],
    ['HC_TEXT2',                []], 
    ['HC_COUNTRY',              []],
    ['HC_PROVINCE',             []],
    ['HC_CURRENT_ID',           []],
    ['RESULT - CANCOGEN_SUBMISSIONS',   []],
    ['HC_SAMPLE_CATEGORY',      []], 
    ['PH_SPECIMEN_TYPE',        []],
    ['PH_ISOLATION_SITE_DESC',  []],
    ['PH_ISOLATION_SITE',       []],
    ['PH_SPECIMEN_SOURCE',      []], // Calculated field (not in import)
    ['PH_SPECIMEN_SOURCE_DESC', []],
    ['PH_ENVIRONMENTAL_MATERIAL', []],
    ['PH_ENVIRONMENTAL_SITE',   []],
    ['PH_SPECIMEN_TYPE_ORIG',   []],           
    ['COLLECTION_METHOD',       []],
    ['PH_ANIMAL_TYPE',          []],
    ['PH_HOST_HEALTH',          []],
    ['PH_HOST_HEALTH_DETAILS',  []],
    ['PH_HOST_DISEASE',         []],
    ['PH_AGE',                  []],
    ['PH_AGE_UNIT',             []],
    ['PH_AGE_GROUP',            []],
    ['VD_SEX',                  []],
    ['PH_HOST_COUNTRY',         []],
    ['PH_HOST_PROVINCE',        []], 
    ['HC_ONSET_DATE',           []],
    ['HC_SYMPTOMS',             []],
    ['VE_SYMP_AVAIL',           []], // Calculated field (not in import)
    ['PH_EXPOSURE_COUNTRY',     []], 
    ['PH_TRAVEL',               []],
    ['PH_EXPOSURE',             []],
    ['PH_EXPOSURE_DETAILS',     []], 
    ['PH_REASON_FOR_SEQUENCING',[]], 
    ['PH_REASON_FOR_SEQUENCING_DETAILS', []], 
    ['ANALYSIS',                []], 
    ['PH_TESTING_PROTOCOL',     []],
    ['Consensus Sequence Method Name',   []], 
    ['Consensus Sequence Method Version Name',   []], 
    ['PH_LINEAGE_CLADE_NAME',   []], 
    ['PH_LINEAGE_CLADE_SOFTWARE',[]], 
    ['PH_LINEAGE_CLADE_VERSION',[]], 
    ['PH_VARIANT_DESIGNATION',  []], 
    ['PH_VARIANT_EVIDENCE',     []], 
    ['PH_VARIANT_EVIDENCE_DETAILS', []], 
    ['SUBMITTED_RESLT - Gene Target #1',   []], 
    ['SUBMITTED_RESLT - Gene Target #1 CT Value', []],
    ['SUBMITTED_RESLT - Gene Target #2',   []],
    ['SUBMITTED_RESLT - Gene Target #2 CT Value', []],
    ['SUBMITTED_RESLT - Gene Target #3',   []],
    ['SUBMITTED_RESLT - Gene Target #3 CT Value', []],
    ['PH_CANCOGEN_AUTHORS',     []],
    ['HC_COMMENTS',             []]
  ]);

  const sourceFields = getFields(data);
  const sourceFieldNameMap = getFieldNameMap(sourceFields);
  // Fills in the above mapping (or just set manually above) 
  getHeaderMap(ExportHeaders, sourceFields, 'NML_LIMS');

  // Copy headers to 1st row of new export table
  const outputMatrix = [[...ExportHeaders.keys()]];

  // Conversion of all cancogen metadata keywords to NML LIMS version
  nullOptionsMap = new Map([
    ['Not Applicable', 'NA'],
    ['Missing', 'MISSING'],
    ['Not Collected', 'NOT_COLLECTED'],
    ['Not Provided', 'NOT_PROVIDED'],
    ['Restricted Access', 'RESTRICTED_ACCESS']
  ]);

  for (const inputRow of getTrimmedData(hot)) {
    const outputRow = [];
    for (const [headerName, sources] of ExportHeaders) {

      if (headerName === 'HC_CURRENT_ID') {
        // Assign constant value.
        outputRow.push('SARS-CoV-2');
        continue;
      }
      
      // yes/no calculated field
      if (headerName === 'VE_SYMP_AVAIL') {
        // Note: if this field eventually gets null values, then must do 
        // field.dataStatus check.
        const value = inputRow[sourceFieldNameMap['signs and symptoms']] || '';
        outputRow.push( value ? 'Y' : 'N' );
        continue;
      }

      // Handle granularity of "HC_COLLECT_DATE"
      // by looking at year or month in "sample collection date precision"
      if (headerName === 'HC_COLLECT_DATE') {
        const value = inputRow[sourceFieldNameMap['sample collection date']] || '';
        const date_unit = inputRow[sourceFieldNameMap['sample collection date precision']];

        outputRow.push(setDateChange(date_unit, value, '01'));
        continue;
      }

      // A complicated rule about what is stored in 'Specimen Source'
      if (headerName === 'PH_SPECIMEN_SOURCE') {
        let cellValue = '';
        for (const fieldName of [
          'host (scientific name)', 
          'host (common name)', 
          'environmental material', 
          'environmental site']
          ) {
          const field = sourceFields[sourceFieldNameMap[fieldName]];
          const value = inputRow[sourceFieldNameMap[fieldName]];

          // Ignore all null value types
          if (!value || field.dataStatus.indexOf(value) >= 0) {
            continue;
          }
          if (fieldName === 'host (scientific name)' || fieldName === 'host (common name)') {
            if (value === 'Homo sapiens' || value === 'Human')
              cellValue = 'HUMAN'
            else
              cellValue = 'ANIMAL'
            break;
          }
          if (fieldName === 'environmental material' || fieldName === 'environmental site') {
              cellValue = 'ENVIRO'
            break;
          }
        }
        outputRow.push(cellValue);
        continue;
      }

      // Otherwise apply source (many to one) to target field transform:
<<<<<<< HEAD
      const value = getMappedField(headerName, inputRow, sources, sourceFields, sourceFieldNameMap, '|', 'NML_LIMS', nullOptionsMap); // obsoleting , nullOptionsMap
=======
      const value = getMappedField(headerName, inputRow, sources, sourceFields, sourceFieldNameMap, '|', 'NML_LIMS', nullOptionsMap);  
>>>>>>> f244dc79
      outputRow.push(value);
    }
    outputMatrix.push(outputRow);
  }

  runBehindLoadingScreen(exportFile, [outputMatrix, baseName, fileType, xlsx]);
};

// A list of the above functions keyed by the Export menu name they should appear as:
var EXPORT_FORMATS = {
  "IRIDA":        {'method': exportIRIDA, 'fileType': 'xls', 'status': 'published'},
  "GISAID":       {'method': exportGISAID,'fileType': 'xls', 'status': 'published'},
  "BioSample":    {'method': exportBioSample,'fileType': 'xls', 'status': 'published'},
  "CNPHI LaSER":  {'method': exportLASER, 'fileType': 'csv (ASCII)', 'status': 'published'},
  "NML LIMS":     {'method': exportNML_LIMS, 'fileType': 'csv (ASCII)', 'status': 'published'},
};
<|MERGE_RESOLUTION|>--- conflicted
+++ resolved
@@ -565,11 +565,7 @@
       }
 
       // Otherwise apply source (many to one) to target field transform:
-<<<<<<< HEAD
-      const value = getMappedField(headerName, inputRow, sources, sourceFields, sourceFieldNameMap, '|', 'NML_LIMS', nullOptionsMap); // obsoleting , nullOptionsMap
-=======
       const value = getMappedField(headerName, inputRow, sources, sourceFields, sourceFieldNameMap, '|', 'NML_LIMS', nullOptionsMap);  
->>>>>>> f244dc79
       outputRow.push(value);
     }
     outputMatrix.push(outputRow);
